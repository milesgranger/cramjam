--- conflicted
+++ resolved
@@ -11,8 +11,5 @@
 [dependencies]
 clap = { version = "^4.2", features = ["derive"] }
 bytesize = "^1"
-<<<<<<< HEAD
 libcramjam = { path = "../libcramjam" }
-=======
-libcramjam = "0.3.0"
->>>>>>> c36ba60f
+# libcramjam = "0.3.0"