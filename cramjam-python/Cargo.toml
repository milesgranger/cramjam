--- conflicted
+++ resolved
@@ -17,14 +17,9 @@
 extension-module = ["pyo3/extension-module"]
 generate-import-lib = ["pyo3/generate-import-lib"]  # needed for Windows PyPy builds
 
-
 [dependencies]
 pyo3 = { version = "^0.20", default-features = false, features = ["macros"] }
-<<<<<<< HEAD
 libcramjam = { version = "^0.3" }
-=======
-libcramjam = "0.2.0"
 
 [build-dependencies]
-pyo3-build-config = "^0.20"
->>>>>>> 2e608433
+pyo3-build-config = "^0.20"